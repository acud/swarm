--- conflicted
+++ resolved
@@ -137,29 +137,20 @@
 		out *chequebook.Outbox
 	)
 
-<<<<<<< HEAD
+	remotekey, err := crypto.UnmarshalPubkey(common.FromHex(remoteProfile.PublicKey))
+	if err != nil {
+		return nil, errors.New("invalid remote public key")
+	}
+
 	// check if remoteProfile chequebook is valid
-=======
-	remotekey, err := crypto.UnmarshalPubkey(common.FromHex(remote.PublicKey))
-	if err != nil {
-		return nil, errors.New("invalid remote public key")
-	}
-
-	// check if remote chequebook is valid
->>>>>>> 3fb5f3ae
 	// insolvent chequebooks suicide so will signal as invalid
 	// TODO: monitoring a chequebooks events
 	ok, err = chequebook.ValidateCode(ctx, backend, remoteProfile.Contract)
 	if !ok {
 		log.Info(fmt.Sprintf("invalid contract %v for peer %v: %v)", remoteProfile.Contract.Hex()[:8], proto, err))
 	} else {
-<<<<<<< HEAD
 		// remoteProfile contract valid, create inbox
-		in, err = chequebook.NewInbox(localProfile.privateKey, remoteProfile.Contract, localProfile.Beneficiary, crypto.ToECDSAPub(common.FromHex(remoteProfile.PublicKey)), backend)
-=======
-		// remote contract valid, create inbox
-		in, err = chequebook.NewInbox(local.privateKey, remote.Contract, local.Beneficiary, remotekey, backend)
->>>>>>> 3fb5f3ae
+		in, err = chequebook.NewInbox(localProfile.privateKey, remoteProfile.Contract, localProfile.Beneficiary, remotekey, backend)
 		if err != nil {
 			log.Warn(fmt.Sprintf("unable to set up inbox for chequebook contract %v for peer %v: %v)", remoteProfile.Contract.Hex()[:8], proto, err))
 		}
