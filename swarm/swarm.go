package swarm

import (
	"bytes"
	"crypto/ecdsa"
	"fmt"
	"math/big"

	"github.com/ethereum/go-ethereum/accounts/abi/bind"
	"github.com/ethereum/go-ethereum/common"
	"github.com/ethereum/go-ethereum/common/httpclient"
	"github.com/ethereum/go-ethereum/core/types"
	"github.com/ethereum/go-ethereum/crypto"
	"github.com/ethereum/go-ethereum/eth"
	"github.com/ethereum/go-ethereum/logger"
	"github.com/ethereum/go-ethereum/logger/glog"
	"github.com/ethereum/go-ethereum/node"
	"github.com/ethereum/go-ethereum/p2p"
	"github.com/ethereum/go-ethereum/p2p/discover"
	"github.com/ethereum/go-ethereum/rpc"
	"github.com/ethereum/go-ethereum/swarm/api"
	httpapi "github.com/ethereum/go-ethereum/swarm/api/http"
	"github.com/ethereum/go-ethereum/swarm/network"
	"github.com/ethereum/go-ethereum/swarm/services/chequebook"
	"github.com/ethereum/go-ethereum/swarm/services/ens"
	"github.com/ethereum/go-ethereum/swarm/storage"
)

const (
	Namespace = "bzz"
	Version   = "0.1" // versioning reflect POC and release versions
)

var ENSContractAddr = common.HexToAddress("0x504cdf3992d8f81a4182bd7b24e270d3a28711e3")

// the swarm stack
type Swarm struct {
<<<<<<< HEAD
	ethereum        *eth.Ethereum
	config          *api.Config            // swarm configuration
	api             *api.Api               // high level api layer (fs/manifest)
	dns             api.Resolver           // DNS registrar
	dbAccess        *network.DbAccess      // access to local chunk db iterator and storage counter
	storage         storage.ChunkStore     // internal access to storage, common interface to cloud storage backends
	dpa             *storage.DPA           // distributed preimage archive, the local API to the storage with document level storage/retrieval support
	depo            network.StorageHandler // remote request handler, interface between bzz protocol and the storage
	cloud           storage.CloudStore     // procurement, cloud storage backend (can multi-cloud)
	hive            *network.Hive          // the logistic manager
	client          *httpclient.HTTPClient // bzz capable light http client
	contractBackend bind.ContractBackend   // abigen contract Backend
	backend         bind.Backend           // simple blockchain Backend
	swapEnabled     bool
=======
	ethereum    *eth.Ethereum
	config      *api.Config            // swarm configuration
	api         *api.Api               // high level api layer (fs/manifest)
	dns         api.Resolver           // DNS registrar
	dbAccess    *network.DbAccess      // access to local chunk db iterator and storage counter
	storage     storage.ChunkStore     // internal access to storage, common interface to cloud storage backends
	dpa         *storage.DPA           // distributed preimage archive, the local API to the storage with document level storage/retrieval support
	depo        network.StorageHandler // remote request handler, interface between bzz protocol and the storage
	cloud       storage.CloudStore     // procurement, cloud storage backend (can multi-cloud)
	hive        *network.Hive          // the logistic manager
	client      *httpclient.HTTPClient // bzz capable light http client
	backend     bind.Backend           // simple blockchain Backend
	privateKey  *ecdsa.PrivateKey
	swapEnabled bool
>>>>>>> 6de19710
}

type SwarmAPI struct {
	Api     *api.Api
	Backend bind.Backend
	PrvKey  *ecdsa.PrivateKey
}

func (self *Swarm) API() *SwarmAPI {
	return &SwarmAPI{
		Api:     self.api,
<<<<<<< HEAD
		Backend: self.config.Swap.Backend(),
		PrvKey:  self.config.Swap.PrivateKey(),
=======
		Backend: self.backend,
		PrvKey:  self.privateKey,
>>>>>>> 6de19710
	}
}

type Backend interface {
	GetTxReceipt(txhash common.Hash) *types.Receipt
	BalanceAt(address common.Address) *big.Int
}

// creates a new swarm service instance
// implements node.Service
func NewSwarm(ctx *node.ServiceContext, config *api.Config, swapEnabled, syncEnabled bool) (self *Swarm, err error) {

	if bytes.Equal(common.FromHex(config.PublicKey), storage.ZeroKey) {
		return nil, fmt.Errorf("empty public key")
	}
	if bytes.Equal(common.FromHex(config.BzzKey), storage.ZeroKey) {
		return nil, fmt.Errorf("empty bzz key")
	}

	var ethereum *eth.Ethereum
	if err := ctx.Service(&ethereum); err != nil {
		return nil, fmt.Errorf("unable to find Ethereum service: %v", err)
	}
	self = &Swarm{
		config:      config,
		ethereum:    ethereum,
		swapEnabled: swapEnabled,
		client:      ethereum.HTTPClient(),
<<<<<<< HEAD
=======
		privateKey:  config.Swap.PrivateKey(),
>>>>>>> 6de19710
	}
	glog.V(logger.Debug).Infof("[BZZ] Setting up Swarm service components")

	hash := storage.MakeHashFunc(config.ChunkerParams.Hash)
	lstore, err := storage.NewLocalStore(hash, config.StoreParams)
	if err != nil {
		return
	}

	// setup local store
	glog.V(logger.Debug).Infof("[BZZ] Set up local storage")

	self.dbAccess = network.NewDbAccess(lstore)
	glog.V(logger.Debug).Infof("[BZZ] Set up local db access (iterator/counter)")

	// set up the kademlia hive
	self.hive = network.NewHive(
		common.HexToHash(self.config.BzzKey), // key to hive (kademlia base address)
		config.HiveParams,                    // configuration parameters
		swapEnabled,                          // SWAP enabled
		syncEnabled,                          // syncronisation enabled
	)
	glog.V(logger.Debug).Infof("[BZZ] Set up swarm network with Kademlia hive")

	// setup cloud storage backend
	cloud := network.NewForwarder(self.hive)
	glog.V(logger.Debug).Infof("[BZZ] -> set swarm forwarder as cloud storage backend")
	// setup cloud storage internal access layer

	self.storage = storage.NewNetStore(hash, lstore, cloud, config.StoreParams)
	glog.V(logger.Debug).Infof("[BZZ] -> swarm net store shared access layer to Swarm Chunk Store")

	// set up Depo (storage handler = cloud storage access layer for incoming remote requests)
	self.depo = network.NewDepo(hash, lstore, self.storage)
	glog.V(logger.Debug).Infof("[BZZ] -> REmote Access to CHunks")

	// set up DPA, the cloud storage local access layer
	dpaChunkStore := storage.NewDpaChunkStore(lstore, self.storage)
	glog.V(logger.Debug).Infof("[BZZ] -> Local Access to Swarm")
	// Swarm Hash Merklised Chunking for Arbitrary-length Document/File storage
	self.dpa = storage.NewDPA(dpaChunkStore, self.config.ChunkerParams)
	glog.V(logger.Debug).Infof("[BZZ] -> Content Store API")

	// set up blockchain and contract interface bindings
	glog.V(logger.Debug).Infof("[BZZ] -> native backend for abigen contract bindings")
	self.backend = eth.NewContractBackend(ethereum)

	// set up high level api
<<<<<<< HEAD
	transactOpts := bind.NewKeyedTransactor(self.config.Swap.PrivateKey())
=======
	transactOpts := bind.NewKeyedTransactor(self.privateKey)
>>>>>>> 6de19710
	// backend := ethereum.ContractBackend()
	self.dns = ens.NewENS(transactOpts, ENSContractAddr, self.backend)
	glog.V(logger.Debug).Infof("[BZZ] -> Swarm Domain Name Registrar")

	self.api = api.NewApi(self.dpa, self.dns)
	// Manifests for Smart Hosting
	glog.V(logger.Debug).Infof("[BZZ] -> Web3 virtual server API")

	return self, nil
}

/*
Start is called when the stack is started
* starts the network kademlia hive peer management
* (starts netStore level 0 api)
* starts DPA level 1 api (chunking -> store/retrieve requests)
* (starts level 2 api)
* starts http proxy server
* registers url scheme handlers for bzz, etc
* TODO: start subservices like sword, swear, swarmdns
*/
// implements the node.Service interface
func (self *Swarm) Start(net *p2p.Server) error {
	connectPeer := func(url string) error {
		node, err := discover.ParseNode(url)
		if err != nil {
			return fmt.Errorf("invalid node URL: %v", err)
		}
		net.AddPeer(node)
		return nil
	}
	// set chequebook
	if self.swapEnabled {
		err := self.SetChequebook()
		if err != nil {
			return fmt.Errorf("Unable to set chequebook for SWAP: %v", err)
		}
		glog.V(logger.Debug).Infof("[BZZ] -> cheque book for SWAP: %v", self.config.Swap.Chequebook())
	} else {
		glog.V(logger.Debug).Infof("[BZZ] SWAP disabled: no cheque book set")
	}

	glog.V(logger.Warn).Infof("[BZZ] Starting Swarm service")
	self.hive.Start(
		discover.PubkeyID(&net.PrivateKey.PublicKey),
		func() string { return net.ListenAddr },
		connectPeer,
	)
	glog.V(logger.Info).Infof("[BZZ] Swarm network started on bzz address: %v", self.hive.Addr())

	self.dpa.Start()
	glog.V(logger.Debug).Infof("[BZZ] Swarm DPA started")

	// start swarm http proxy server
	if self.config.Port != "" {
		go httpapi.StartHttpServer(self.api, self.config.Port)
	}
	glog.V(logger.Debug).Infof("[BZZ] Swarm http proxy started on port: %v", self.config.Port)

	// register roundtripper (using proxy) as bzz scheme handler
	// for the ethereum http client
	// this is a place holder until schemes and ports are properly mapped in config
	schemes := map[string]string{
		"bzz": self.config.Port,
	}
	for scheme, port := range schemes {
		self.client.RegisterScheme(scheme, &httpapi.RoundTripper{Port: port})
	}
	glog.V(logger.Debug).Infof("[BZZ] Swarm protocol handlers registered for url schemes: %v", schemes)

	return nil
}

// implements the node.Service interface
// stops all component services.
func (self *Swarm) Stop() error {
	self.dpa.Stop()
	self.hive.Stop()
	if ch := self.config.Swap.Chequebook(); ch != nil {
		ch.Stop()
		ch.Save()
	}
	return self.config.Save()
}

// implements the node.Service interface
func (self *Swarm) Protocols() []p2p.Protocol {
	proto, err := network.Bzz(self.depo, self.backend, self.hive, self.dbAccess, self.config.Swap, self.config.SyncParams)
	if err != nil {
		return nil
	}
	return []p2p.Protocol{proto}
}

// implements node.Service
// Apis returns the RPC Api descriptors the Swarm implementation offers
func (self *Swarm) APIs() []rpc.API {
	return []rpc.API{
		// public APIs.
		rpc.API{Namespace, Version, api.NewStorage(self.api), true},
		rpc.API{"ens", Version, self.dns, true},
		rpc.API{Namespace, Version, &Info{self.config, chequebook.ContractParams}, true},
		// admin APIs
		rpc.API{Namespace, Version, api.NewFileSystem(self.api), false},
		rpc.API{Namespace, Version, api.NewControl(self.api, self.hive), false},
		// rpc.API{Namespace, Version, api.NewAdmin(self), false},
		// TODO: external apis exposed
		rpc.API{"chequebook", chequebook.Version, chequebook.NewApi(self.config.Swap.Chequebook), true},
	}
}

func (self *Swarm) Api() *api.Api {
	return self.api
}

//
func (self *Swarm) SetChequebook() (err error) {
	done, err := self.config.Swap.SetChequebook(self.config.Path, self.backend)
	if err != nil {
		return err
	}
	go func() {
		ok := <-done
		if ok {
			glog.V(logger.Info).Infof("[BZZ] Swarm: new chequebook set (%v): saving config file, resetting all connections in the hive", self.config.Swap.Contract.Hex())
			self.config.Save()
			self.hive.DropAll()
		}
	}()
	return nil
}

// Local swarm without netStore
func NewLocalSwarm(datadir, port string) (self *Swarm, err error) {

	prvKey, err := crypto.GenerateKey()
	if err != nil {
		return
	}

	config, err := api.NewConfig(datadir, common.Address{}, prvKey)
	if err != nil {
		return
	}
	config.Port = port

	dpa, err := storage.NewLocalDPA(datadir)
	if err != nil {
		return
	}

	self = &Swarm{
		api:    api.NewApi(dpa, nil),
		config: config,
	}

	return
}

// serialisable info about swarm
type Info struct {
	*api.Config
	*chequebook.Params
}

func (self *Info) Info() *Info {
	return self
}<|MERGE_RESOLUTION|>--- conflicted
+++ resolved
@@ -35,22 +35,6 @@
 
 // the swarm stack
 type Swarm struct {
-<<<<<<< HEAD
-	ethereum        *eth.Ethereum
-	config          *api.Config            // swarm configuration
-	api             *api.Api               // high level api layer (fs/manifest)
-	dns             api.Resolver           // DNS registrar
-	dbAccess        *network.DbAccess      // access to local chunk db iterator and storage counter
-	storage         storage.ChunkStore     // internal access to storage, common interface to cloud storage backends
-	dpa             *storage.DPA           // distributed preimage archive, the local API to the storage with document level storage/retrieval support
-	depo            network.StorageHandler // remote request handler, interface between bzz protocol and the storage
-	cloud           storage.CloudStore     // procurement, cloud storage backend (can multi-cloud)
-	hive            *network.Hive          // the logistic manager
-	client          *httpclient.HTTPClient // bzz capable light http client
-	contractBackend bind.ContractBackend   // abigen contract Backend
-	backend         bind.Backend           // simple blockchain Backend
-	swapEnabled     bool
-=======
 	ethereum    *eth.Ethereum
 	config      *api.Config            // swarm configuration
 	api         *api.Api               // high level api layer (fs/manifest)
@@ -65,7 +49,6 @@
 	backend     bind.Backend           // simple blockchain Backend
 	privateKey  *ecdsa.PrivateKey
 	swapEnabled bool
->>>>>>> 6de19710
 }
 
 type SwarmAPI struct {
@@ -77,13 +60,8 @@
 func (self *Swarm) API() *SwarmAPI {
 	return &SwarmAPI{
 		Api:     self.api,
-<<<<<<< HEAD
-		Backend: self.config.Swap.Backend(),
-		PrvKey:  self.config.Swap.PrivateKey(),
-=======
 		Backend: self.backend,
 		PrvKey:  self.privateKey,
->>>>>>> 6de19710
 	}
 }
 
@@ -112,10 +90,7 @@
 		ethereum:    ethereum,
 		swapEnabled: swapEnabled,
 		client:      ethereum.HTTPClient(),
-<<<<<<< HEAD
-=======
 		privateKey:  config.Swap.PrivateKey(),
->>>>>>> 6de19710
 	}
 	glog.V(logger.Debug).Infof("[BZZ] Setting up Swarm service components")
 
@@ -164,11 +139,7 @@
 	self.backend = eth.NewContractBackend(ethereum)
 
 	// set up high level api
-<<<<<<< HEAD
-	transactOpts := bind.NewKeyedTransactor(self.config.Swap.PrivateKey())
-=======
 	transactOpts := bind.NewKeyedTransactor(self.privateKey)
->>>>>>> 6de19710
 	// backend := ethereum.ContractBackend()
 	self.dns = ens.NewENS(transactOpts, ENSContractAddr, self.backend)
 	glog.V(logger.Debug).Infof("[BZZ] -> Swarm Domain Name Registrar")
