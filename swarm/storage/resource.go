--- conflicted
+++ resolved
@@ -876,28 +876,6 @@
 // TODO: this should not be exposed, but swarm/testutil/http.go needs it
 func NewTestResourceHandler(datadir string, params *ResourceHandlerParams) (*ResourceHandler, error) {
 	path := filepath.Join(datadir, DbDirName)
-<<<<<<< HEAD
-	basekey := make([]byte, 32)
-	hasher := MakeHashFunc(SHA3Hash)
-	dbStore, err := NewLDBStore(path, hasher, defaultLDBCapacity, func(k Key) (ret uint8) { return uint8(Proximity(basekey[:], k[:])) })
-	dbStore.SetTrusted()
-	if err != nil {
-		return nil, err
-	}
-	localStore := &LocalStore{
-		memStore: NewMemStore(dbStore, defaultCacheCapacity, defaultChunkRequestsCacheCapacity),
-		DbStore:  dbStore,
-	}
-	resourceChunkStore := NewResourceChunkStore(localStore, nil)
-	if maxLimit == nil {
-		maxLimit = &ResourceLookupParams{
-			Limit: false,
-		}
-	}
-	params := &ResourceHandlerParams{
-		Validator:       validator,
-		QueryMaxPeriods: maxLimit,
-=======
 	rh, err := NewResourceHandler(params)
 	if err != nil {
 		return nil, err
@@ -907,7 +885,6 @@
 	localStore, err := NewLocalStore(localstoreparams, nil)
 	if err != nil {
 		return nil, err
->>>>>>> 74828b81
 	}
 	localStore.Validators = append(localStore.Validators, rh)
 	rh.SetStore(localStore)
